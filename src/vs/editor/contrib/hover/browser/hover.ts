/*---------------------------------------------------------------------------------------------
 *  Copyright (c) Microsoft Corporation. All rights reserved.
 *  Licensed under the MIT License. See License.txt in the project root for license information.
 *--------------------------------------------------------------------------------------------*/

import { IKeyboardEvent } from 'vs/base/browser/keyboardEvent';
import { KeyChord, KeyCode, KeyMod } from 'vs/base/common/keyCodes';
import { DisposableStore, IDisposable } from 'vs/base/common/lifecycle';
import { ICodeEditor, IEditorMouseEvent, IPartialEditorMouseEvent, MouseTargetType } from 'vs/editor/browser/editorBrowser';
import { EditorAction, EditorContributionInstantiation, registerEditorAction, registerEditorContribution, ServicesAccessor } from 'vs/editor/browser/editorExtensions';
import { ConfigurationChangedEvent, EditorOption } from 'vs/editor/common/config/editorOptions';
import { Range } from 'vs/editor/common/core/range';
import { IEditorContribution, IScrollEvent } from 'vs/editor/common/editorCommon';
import { EditorContextKeys } from 'vs/editor/common/editorContextKeys';
import { ILanguageService } from 'vs/editor/common/languages/language';
import { GotoDefinitionAtPositionEditorContribution } from 'vs/editor/contrib/gotoSymbol/browser/link/goToDefinitionAtPosition';
import { HoverStartMode, HoverStartSource } from 'vs/editor/contrib/hover/browser/hoverOperation';
import { ContentHoverWidget, ContentHoverController } from 'vs/editor/contrib/hover/browser/contentHover';
import { MarginHoverWidget } from 'vs/editor/contrib/hover/browser/marginHover';
import { AccessibilitySupport } from 'vs/platform/accessibility/common/accessibility';
import { IInstantiationService } from 'vs/platform/instantiation/common/instantiation';
import { KeybindingWeight } from 'vs/platform/keybinding/common/keybindingsRegistry';
import { IOpenerService } from 'vs/platform/opener/common/opener';
import { editorHoverBorder } from 'vs/platform/theme/common/colorRegistry';
import { registerThemingParticipant } from 'vs/platform/theme/common/themeService';
import { HoverParticipantRegistry } from 'vs/editor/contrib/hover/browser/hoverTypes';
import { MarkdownHoverParticipant } from 'vs/editor/contrib/hover/browser/markdownHoverParticipant';
import { MarkerHoverParticipant } from 'vs/editor/contrib/hover/browser/markerHoverParticipant';
import { InlineSuggestionHintsContentWidget } from 'vs/editor/contrib/inlineCompletions/browser/inlineCompletionsHintsWidget';
import { IKeybindingService } from 'vs/platform/keybinding/common/keybinding';
import { ResultKind } from 'vs/platform/keybinding/common/keybindingResolver';
import * as nls from 'vs/nls';
import 'vs/css!./hover';

// sticky suggest widget which doesn't disappear on focus out and such
const _sticky = false
	// || Boolean("true") // done "weirdly" so that a lint warning prevents you from pushing this
	;

export class ModesHoverController implements IEditorContribution {

	public static readonly ID = 'editor.contrib.hover';

	private readonly _toUnhook = new DisposableStore();
	private readonly _didChangeConfigurationHandler: IDisposable;

	private _contentWidget: ContentHoverController | null;

	getWidgetContent(): string | undefined { return this._contentWidget?.getWidgetContent(); }

	private _glyphWidget: MarginHoverWidget | null;

	private _isMouseDown: boolean;
	private _hoverClicked: boolean;
	private _isHoverEnabled!: boolean;
	private _isHoverSticky!: boolean;
	private _hoverActivatedByColorDecoratorClick: boolean = false;

	static get(editor: ICodeEditor): ModesHoverController | null {
		return editor.getContribution<ModesHoverController>(ModesHoverController.ID);
	}

	constructor(private readonly _editor: ICodeEditor,
		@IInstantiationService private readonly _instantiationService: IInstantiationService,
		@IOpenerService private readonly _openerService: IOpenerService,
		@ILanguageService private readonly _languageService: ILanguageService,
		@IKeybindingService private readonly _keybindingService: IKeybindingService
	) {
		this._isMouseDown = false;
		this._hoverClicked = false;
		this._contentWidget = null;
		this._glyphWidget = null;

		this._hookEvents();

		this._didChangeConfigurationHandler = this._editor.onDidChangeConfiguration((e: ConfigurationChangedEvent) => {
			if (e.hasChanged(EditorOption.hover)) {
				this._unhookEvents();
				this._hookEvents();
			}
		});
	}

	private _hookEvents(): void {
		const hideWidgetsEventHandler = () => this._hideWidgets();

		const hoverOpts = this._editor.getOption(EditorOption.hover);
		this._isHoverEnabled = hoverOpts.enabled;
		this._isHoverSticky = hoverOpts.sticky;
		if (this._isHoverEnabled) {
			this._toUnhook.add(this._editor.onMouseDown((e: IEditorMouseEvent) => this._onEditorMouseDown(e)));
			this._toUnhook.add(this._editor.onMouseUp((e: IEditorMouseEvent) => this._onEditorMouseUp(e)));
			this._toUnhook.add(this._editor.onMouseMove((e: IEditorMouseEvent) => this._onEditorMouseMove(e)));
			this._toUnhook.add(this._editor.onKeyDown((e: IKeyboardEvent) => this._onKeyDown(e)));
		} else {
			this._toUnhook.add(this._editor.onMouseMove((e: IEditorMouseEvent) => this._onEditorMouseMove(e)));
			this._toUnhook.add(this._editor.onKeyDown((e: IKeyboardEvent) => this._onKeyDown(e)));
		}

		this._toUnhook.add(this._editor.onMouseLeave((e) => this._onEditorMouseLeave(e)));
		this._toUnhook.add(this._editor.onDidChangeModel(hideWidgetsEventHandler));
		this._toUnhook.add(this._editor.onDidScrollChange((e: IScrollEvent) => this._onEditorScrollChanged(e)));
	}

	private _unhookEvents(): void {
		this._toUnhook.clear();
	}

	private _onEditorScrollChanged(e: IScrollEvent): void {
		if (e.scrollTopChanged || e.scrollLeftChanged) {
			this._hideWidgets();
		}
	}

	private _onEditorMouseDown(mouseEvent: IEditorMouseEvent): void {
		this._isMouseDown = true;

		const target = mouseEvent.target;

		if (target.type === MouseTargetType.CONTENT_WIDGET && target.detail === ContentHoverWidget.ID) {
			this._hoverClicked = true;
			// mouse down on top of content hover widget
			return;
		}

		if (target.type === MouseTargetType.OVERLAY_WIDGET && target.detail === MarginHoverWidget.ID) {
			// mouse down on top of overlay hover widget
			return;
		}

		if (target.type !== MouseTargetType.OVERLAY_WIDGET) {
			this._hoverClicked = false;
		}
		if (!this._contentWidget?.widget.isResizing) {
			this._hideWidgets();
		}
	}

	private _onEditorMouseUp(mouseEvent: IEditorMouseEvent): void {
		this._isMouseDown = false;
	}

	private _onEditorMouseLeave(mouseEvent: IPartialEditorMouseEvent): void {
		const targetEm = (mouseEvent.event.browserEvent.relatedTarget) as HTMLElement;
		if (this._contentWidget?.widget.isResizing || this._contentWidget?.containsNode(targetEm)) {
			// When the content widget is resizing
			// when the mouse is inside hover widget
			return;
		}
		if (!_sticky) {
			this._hideWidgets();
		}
	}

	private _onEditorMouseMove(mouseEvent: IEditorMouseEvent): void {
		const target = mouseEvent.target;

		if (this._isMouseDown && this._hoverClicked) {
			return;
		}

		if (this._isHoverSticky && target.type === MouseTargetType.CONTENT_WIDGET && target.detail === ContentHoverWidget.ID) {
			// mouse moved on top of content hover widget
			return;
		}

		if (this._isHoverSticky && this._contentWidget?.containsNode(mouseEvent.event.browserEvent.view?.document.activeElement) && !mouseEvent.event.browserEvent.view?.getSelection()?.isCollapsed) {
			// selected text within content hover widget
			return;
		}

		if (
			!this._isHoverSticky && target.type === MouseTargetType.CONTENT_WIDGET && target.detail === ContentHoverWidget.ID
			&& this._contentWidget?.isColorPickerVisible()
		) {
			// though the hover is not sticky, the color picker needs to.
			return;
		}

		if (this._isHoverSticky && target.type === MouseTargetType.OVERLAY_WIDGET && target.detail === MarginHoverWidget.ID) {
			// mouse moved on top of overlay hover widget
			return;
		}

		if (this._isHoverSticky && this._contentWidget?.isVisibleFromKeyboard()) {
			// Sticky mode is on and the hover has been shown via keyboard
			// so moving the mouse has no effect
			return;
		}

<<<<<<< HEAD
		if (!this._isHoverEnabled && !_sticky) {
=======
		const mouseOnDecorator = target.element?.classList.contains('colorpicker-color-decoration');
		const decoratorActivatedOn = this._editor.getOption(EditorOption.colorDecoratorsActivatedOn);

		if ((mouseOnDecorator && (
			(decoratorActivatedOn === 'click' && !this._hoverActivatedByColorDecoratorClick) ||
			(decoratorActivatedOn === 'hover' && !this._isHoverEnabled) ||
			(decoratorActivatedOn === 'clickAndHover' && !this._isHoverEnabled && !this._hoverActivatedByColorDecoratorClick)))
			|| !mouseOnDecorator && !this._isHoverEnabled && !this._hoverActivatedByColorDecoratorClick
		) {
>>>>>>> 55bb8f1a
			this._hideWidgets();
			return;
		}

		const contentWidget = this._getOrCreateContentWidget();

		if (contentWidget.maybeShowAt(mouseEvent)) {
			this._glyphWidget?.hide();
			return;
		}

		if (target.type === MouseTargetType.GUTTER_GLYPH_MARGIN && target.position) {
			this._contentWidget?.hide();
			if (!this._glyphWidget) {
				this._glyphWidget = new MarginHoverWidget(this._editor, this._languageService, this._openerService);
			}
			this._glyphWidget.startShowingAt(target.position.lineNumber);
			return;
		}
		if (!this._contentWidget?.widget.isResizing && !_sticky) {
			this._hideWidgets();
		}
	}

	private _onKeyDown(e: IKeyboardEvent): void {
		if (!this._editor.hasModel()) {
			return;
		}

		const resolvedKeyboardEvent = this._keybindingService.softDispatch(e, this._editor.getDomNode());
		// If the beginning of a multi-chord keybinding is pressed, or the command aims to focus the hover, set the variable to true, otherwise false
		const mightTriggerFocus = (resolvedKeyboardEvent.kind === ResultKind.MoreChordsNeeded || (resolvedKeyboardEvent.kind === ResultKind.KbFound && resolvedKeyboardEvent.commandId === 'editor.action.showHover' && this._contentWidget?.isVisible()));

		if (e.keyCode !== KeyCode.Ctrl && e.keyCode !== KeyCode.Alt && e.keyCode !== KeyCode.Meta && e.keyCode !== KeyCode.Shift
			&& !mightTriggerFocus) {
			// Do not hide hover when a modifier key is pressed
			this._hideWidgets();
		}
	}

	private _hideWidgets(): void {
		if (_sticky) {
			return;
		}
		if ((this._isMouseDown && this._hoverClicked && this._contentWidget?.isColorPickerVisible()) || InlineSuggestionHintsContentWidget.dropDownVisible) {
			return;
		}
		this._hoverActivatedByColorDecoratorClick = false;
		this._hoverClicked = false;
		this._glyphWidget?.hide();
		this._contentWidget?.hide();
	}

	private _getOrCreateContentWidget(): ContentHoverController {
		if (!this._contentWidget) {
			this._contentWidget = this._instantiationService.createInstance(ContentHoverController, this._editor);
		}
		return this._contentWidget;
	}

	public isColorPickerVisible(): boolean {
		return this._contentWidget?.isColorPickerVisible() || false;
	}

	public showContentHover(range: Range, mode: HoverStartMode, source: HoverStartSource, focus: boolean, activatedByColorDecoratorClick: boolean = false): void {
		this._hoverActivatedByColorDecoratorClick = activatedByColorDecoratorClick;
		this._getOrCreateContentWidget().startShowingAtRange(range, mode, source, focus);
	}

	public focus(): void {
		this._contentWidget?.focus();
	}

	public scrollUp(): void {
		this._contentWidget?.scrollUp();
	}

	public scrollDown(): void {
		this._contentWidget?.scrollDown();
	}

	public scrollLeft(): void {
		this._contentWidget?.scrollLeft();
	}

	public scrollRight(): void {
		this._contentWidget?.scrollRight();
	}

	public pageUp(): void {
		this._contentWidget?.pageUp();
	}

	public pageDown(): void {
		this._contentWidget?.pageDown();
	}

	public goToTop(): void {
		this._contentWidget?.goToTop();
	}

	public goToBottom(): void {
		this._contentWidget?.goToBottom();
	}

	public escape(): void {
		this._contentWidget?.escape();
	}

	public isHoverVisible(): boolean | undefined {
		return this._contentWidget?.isVisible();
	}

	public dispose(): void {
		this._unhookEvents();
		this._toUnhook.dispose();
		this._didChangeConfigurationHandler.dispose();
		this._glyphWidget?.dispose();
		this._contentWidget?.dispose();
	}
}

class ShowOrFocusHoverAction extends EditorAction {

	constructor() {
		super({
			id: 'editor.action.showHover',
			label: nls.localize({
				key: 'showOrFocusHover',
				comment: [
					'Label for action that will trigger the showing/focusing of a hover in the editor.',
					'If the hover is not visible, it will show the hover.',
					'This allows for users to show the hover without using the mouse.',
					'If the hover is already visible, it will take focus.'
				]
			}, "Show or Focus Hover"),
			description: {
				description: `Show or Focus Hover`,
				args: [{
					name: 'args',
					schema: {
						type: 'object',
						properties: {
							'focus': {
								description: 'Controls if when triggered with the keyboard, the hover should take focus immediately.',
								type: 'boolean',
								default: false
							}
						},
					}
				}]
			},
			alias: 'Show or Focus Hover',
			precondition: undefined,
			kbOpts: {
				kbExpr: EditorContextKeys.editorTextFocus,
				primary: KeyChord(KeyMod.CtrlCmd | KeyCode.KeyK, KeyMod.CtrlCmd | KeyCode.KeyI),
				weight: KeybindingWeight.EditorContrib
			}
		});
	}

	public run(accessor: ServicesAccessor, editor: ICodeEditor, args: any): void {
		if (!editor.hasModel()) {
			return;
		}
		const controller = ModesHoverController.get(editor);
		if (!controller) {
			return;
		}
		const position = editor.getPosition();
		const range = new Range(position.lineNumber, position.column, position.lineNumber, position.column);
		const focus = editor.getOption(EditorOption.accessibilitySupport) === AccessibilitySupport.Enabled || !!args?.focus;

		if (controller.isHoverVisible()) {
			controller.focus();
		} else {
			controller.showContentHover(range, HoverStartMode.Immediate, HoverStartSource.Keyboard, focus);
		}
	}
}

class ShowDefinitionPreviewHoverAction extends EditorAction {

	constructor() {
		super({
			id: 'editor.action.showDefinitionPreviewHover',
			label: nls.localize({
				key: 'showDefinitionPreviewHover',
				comment: [
					'Label for action that will trigger the showing of definition preview hover in the editor.',
					'This allows for users to show the definition preview hover without using the mouse.'
				]
			}, "Show Definition Preview Hover"),
			alias: 'Show Definition Preview Hover',
			precondition: undefined
		});
	}

	public run(accessor: ServicesAccessor, editor: ICodeEditor): void {
		const controller = ModesHoverController.get(editor);
		if (!controller) {
			return;
		}
		const position = editor.getPosition();

		if (!position) {
			return;
		}

		const range = new Range(position.lineNumber, position.column, position.lineNumber, position.column);
		const goto = GotoDefinitionAtPositionEditorContribution.get(editor);
		if (!goto) {
			return;
		}
		const promise = goto.startFindDefinitionFromCursor(position);
		promise.then(() => {
			controller.showContentHover(range, HoverStartMode.Immediate, HoverStartSource.Keyboard, true);
		});
	}
}

class ScrollUpHoverAction extends EditorAction {

	constructor() {
		super({
			id: 'editor.action.scrollUpHover',
			label: nls.localize({
				key: 'scrollUpHover',
				comment: [
					'Action that allows to scroll up in the hover widget with the up arrow when the hover widget is focused.'
				]
			}, "Scroll Up Hover"),
			alias: 'Scroll Up Hover',
			precondition: EditorContextKeys.hoverFocused,
			kbOpts: {
				kbExpr: EditorContextKeys.hoverFocused,
				primary: KeyCode.UpArrow,
				weight: KeybindingWeight.EditorContrib
			}
		});
	}

	public run(accessor: ServicesAccessor, editor: ICodeEditor): void {
		const controller = ModesHoverController.get(editor);
		if (!controller) {
			return;
		}
		controller.scrollUp();
	}
}

class ScrollDownHoverAction extends EditorAction {

	constructor() {
		super({
			id: 'editor.action.scrollDownHover',
			label: nls.localize({
				key: 'scrollDownHover',
				comment: [
					'Action that allows to scroll down in the hover widget with the up arrow when the hover widget is focused.'
				]
			}, "Scroll Down Hover"),
			alias: 'Scroll Down Hover',
			precondition: EditorContextKeys.hoverFocused,
			kbOpts: {
				kbExpr: EditorContextKeys.hoverFocused,
				primary: KeyCode.DownArrow,
				weight: KeybindingWeight.EditorContrib
			}
		});
	}

	public run(accessor: ServicesAccessor, editor: ICodeEditor): void {
		const controller = ModesHoverController.get(editor);
		if (!controller) {
			return;
		}
		controller.scrollDown();
	}
}

class ScrollLeftHoverAction extends EditorAction {

	constructor() {
		super({
			id: 'editor.action.scrollLeftHover',
			label: nls.localize({
				key: 'scrollLeftHover',
				comment: [
					'Action that allows to scroll left in the hover widget with the left arrow when the hover widget is focused.'
				]
			}, "Scroll Left Hover"),
			alias: 'Scroll Left Hover',
			precondition: EditorContextKeys.hoverFocused,
			kbOpts: {
				kbExpr: EditorContextKeys.hoverFocused,
				primary: KeyCode.LeftArrow,
				weight: KeybindingWeight.EditorContrib
			}
		});
	}

	public run(accessor: ServicesAccessor, editor: ICodeEditor): void {
		const controller = ModesHoverController.get(editor);
		if (!controller) {
			return;
		}
		controller.scrollLeft();
	}
}

class ScrollRightHoverAction extends EditorAction {

	constructor() {
		super({
			id: 'editor.action.scrollRightHover',
			label: nls.localize({
				key: 'scrollRightHover',
				comment: [
					'Action that allows to scroll right in the hover widget with the right arrow when the hover widget is focused.'
				]
			}, "Scroll Right Hover"),
			alias: 'Scroll Right Hover',
			precondition: EditorContextKeys.hoverFocused,
			kbOpts: {
				kbExpr: EditorContextKeys.hoverFocused,
				primary: KeyCode.RightArrow,
				weight: KeybindingWeight.EditorContrib
			}
		});
	}

	public run(accessor: ServicesAccessor, editor: ICodeEditor): void {
		const controller = ModesHoverController.get(editor);
		if (!controller) {
			return;
		}
		controller.scrollRight();
	}
}

class PageUpHoverAction extends EditorAction {

	constructor() {
		super({
			id: 'editor.action.pageUpHover',
			label: nls.localize({
				key: 'pageUpHover',
				comment: [
					'Action that allows to page up in the hover widget with the page up command when the hover widget is focused.'
				]
			}, "Page Up Hover"),
			alias: 'Page Up Hover',
			precondition: EditorContextKeys.hoverFocused,
			kbOpts: {
				kbExpr: EditorContextKeys.hoverFocused,
				primary: KeyCode.PageUp,
				secondary: [KeyMod.Alt | KeyCode.UpArrow],
				weight: KeybindingWeight.EditorContrib
			}
		});
	}

	public run(accessor: ServicesAccessor, editor: ICodeEditor): void {
		const controller = ModesHoverController.get(editor);
		if (!controller) {
			return;
		}
		controller.pageUp();
	}
}


class PageDownHoverAction extends EditorAction {

	constructor() {
		super({
			id: 'editor.action.pageDownHover',
			label: nls.localize({
				key: 'pageDownHover',
				comment: [
					'Action that allows to page down in the hover widget with the page down command when the hover widget is focused.'
				]
			}, "Page Down Hover"),
			alias: 'Page Down Hover',
			precondition: EditorContextKeys.hoverFocused,
			kbOpts: {
				kbExpr: EditorContextKeys.hoverFocused,
				primary: KeyCode.PageDown,
				secondary: [KeyMod.Alt | KeyCode.DownArrow],
				weight: KeybindingWeight.EditorContrib
			}
		});
	}

	public run(accessor: ServicesAccessor, editor: ICodeEditor): void {
		const controller = ModesHoverController.get(editor);
		if (!controller) {
			return;
		}
		controller.pageDown();
	}
}

class GoToTopHoverAction extends EditorAction {

	constructor() {
		super({
			id: 'editor.action.goToTopHover',
			label: nls.localize({
				key: 'goToTopHover',
				comment: [
					'Action that allows to go to the top of the hover widget with the home command when the hover widget is focused.'
				]
			}, "Go To Top Hover"),
			alias: 'Go To Bottom Hover',
			precondition: EditorContextKeys.hoverFocused,
			kbOpts: {
				kbExpr: EditorContextKeys.hoverFocused,
				primary: KeyCode.Home,
				secondary: [KeyMod.CtrlCmd | KeyCode.UpArrow],
				weight: KeybindingWeight.EditorContrib
			}
		});
	}

	public run(accessor: ServicesAccessor, editor: ICodeEditor): void {
		const controller = ModesHoverController.get(editor);
		if (!controller) {
			return;
		}
		controller.goToTop();
	}
}


class GoToBottomHoverAction extends EditorAction {

	constructor() {
		super({
			id: 'editor.action.goToBottomHover',
			label: nls.localize({
				key: 'goToBottomHover',
				comment: [
					'Action that allows to go to the bottom in the hover widget with the end command when the hover widget is focused.'
				]
			}, "Go To Bottom Hover"),
			alias: 'Go To Bottom Hover',
			precondition: EditorContextKeys.hoverFocused,
			kbOpts: {
				kbExpr: EditorContextKeys.hoverFocused,
				primary: KeyCode.End,
				secondary: [KeyMod.CtrlCmd | KeyCode.DownArrow],
				weight: KeybindingWeight.EditorContrib
			}
		});
	}

	public run(accessor: ServicesAccessor, editor: ICodeEditor): void {
		const controller = ModesHoverController.get(editor);
		if (!controller) {
			return;
		}
		controller.goToBottom();
	}
}

class EscapeFocusHoverAction extends EditorAction {

	constructor() {
		super({
			id: 'editor.action.escapeFocusHover',
			label: nls.localize({
				key: 'escapeFocusHover',
				comment: [
					'Action that allows to escape from the hover widget with the escape command when the hover widget is focused.'
				]
			}, "Escape Focus Hover"),
			alias: 'Escape Focus Hover',
			precondition: EditorContextKeys.hoverFocused,
			kbOpts: {
				kbExpr: EditorContextKeys.hoverFocused,
				primary: KeyCode.Escape,
				weight: KeybindingWeight.EditorContrib
			}
		});
	}

	public run(accessor: ServicesAccessor, editor: ICodeEditor): void {
		const controller = ModesHoverController.get(editor);
		if (!controller) {
			return;
		}
		controller.escape();
	}
}

registerEditorContribution(ModesHoverController.ID, ModesHoverController, EditorContributionInstantiation.BeforeFirstInteraction);
registerEditorAction(ShowOrFocusHoverAction);
registerEditorAction(ShowDefinitionPreviewHoverAction);
registerEditorAction(ScrollUpHoverAction);
registerEditorAction(ScrollDownHoverAction);
registerEditorAction(ScrollLeftHoverAction);
registerEditorAction(ScrollRightHoverAction);
registerEditorAction(PageUpHoverAction);
registerEditorAction(PageDownHoverAction);
registerEditorAction(GoToTopHoverAction);
registerEditorAction(GoToBottomHoverAction);
registerEditorAction(EscapeFocusHoverAction);
HoverParticipantRegistry.register(MarkdownHoverParticipant);
HoverParticipantRegistry.register(MarkerHoverParticipant);

// theming
registerThemingParticipant((theme, collector) => {
	const hoverBorder = theme.getColor(editorHoverBorder);
	if (hoverBorder) {
		collector.addRule(`.monaco-editor .monaco-hover .hover-row:not(:first-child):not(:empty) { border-top: 1px solid ${hoverBorder.transparent(0.5)}; }`);
		collector.addRule(`.monaco-editor .monaco-hover hr { border-top: 1px solid ${hoverBorder.transparent(0.5)}; }`);
		collector.addRule(`.monaco-editor .monaco-hover hr { border-bottom: 0px solid ${hoverBorder.transparent(0.5)}; }`);
	}
});<|MERGE_RESOLUTION|>--- conflicted
+++ resolved
@@ -188,19 +188,15 @@
 			return;
 		}
 
-<<<<<<< HEAD
-		if (!this._isHoverEnabled && !_sticky) {
-=======
 		const mouseOnDecorator = target.element?.classList.contains('colorpicker-color-decoration');
 		const decoratorActivatedOn = this._editor.getOption(EditorOption.colorDecoratorsActivatedOn);
 
 		if ((mouseOnDecorator && (
 			(decoratorActivatedOn === 'click' && !this._hoverActivatedByColorDecoratorClick) ||
-			(decoratorActivatedOn === 'hover' && !this._isHoverEnabled) ||
+			(decoratorActivatedOn === 'hover' && !this._isHoverEnabled && !_sticky) ||
 			(decoratorActivatedOn === 'clickAndHover' && !this._isHoverEnabled && !this._hoverActivatedByColorDecoratorClick)))
 			|| !mouseOnDecorator && !this._isHoverEnabled && !this._hoverActivatedByColorDecoratorClick
 		) {
->>>>>>> 55bb8f1a
 			this._hideWidgets();
 			return;
 		}
