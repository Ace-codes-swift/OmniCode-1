/*---------------------------------------------------------------------------------------------
 *  Copyright (c) Microsoft Corporation. All rights reserved.
 *  Licensed under the MIT License. See License.txt in the project root for license information.
 *--------------------------------------------------------------------------------------------*/

import * as dom from '../../../../base/browser/dom.js';
import { createTrustedTypesPolicy } from '../../../../base/browser/trustedTypes.js';
import { equals } from '../../../../base/common/arrays.js';
import { Disposable, DisposableStore } from '../../../../base/common/lifecycle.js';
import { ThemeIcon } from '../../../../base/common/themables.js';
import './stickyScroll.css';
import { ICodeEditor, IOverlayWidget, IOverlayWidgetPosition, OverlayWidgetPositionPreference } from '../../../browser/editorBrowser.js';
import { getColumnOfNodeOffset } from '../../../browser/viewParts/viewLines/viewLine.js';
import { EmbeddedCodeEditorWidget } from '../../../browser/widget/codeEditor/embeddedCodeEditorWidget.js';
import { EditorLayoutInfo, EditorOption, RenderLineNumbersType } from '../../../common/config/editorOptions.js';
import { Position } from '../../../common/core/position.js';
import { StringBuilder } from '../../../common/core/stringBuilder.js';
import { LineDecoration } from '../../../common/viewLayout/lineDecorations.js';
import { CharacterMapping, RenderLineInput, renderViewLine } from '../../../common/viewLayout/viewLineRenderer.js';
import { foldingCollapsedIcon, foldingExpandedIcon } from '../../folding/browser/foldingDecorations.js';
import { FoldingModel } from '../../folding/browser/foldingModel.js';
import { Emitter } from '../../../../base/common/event.js';

export class StickyScrollWidgetState {
	constructor(
		readonly startLineNumbers: number[],
		readonly endLineNumbers: number[],
		readonly lastLineRelativePosition: number,
		readonly showEndForLine: number | null = null
	) { }

	equals(other: StickyScrollWidgetState | undefined): boolean {
		return !!other
			&& this.lastLineRelativePosition === other.lastLineRelativePosition
			&& this.showEndForLine === other.showEndForLine
			&& equals(this.startLineNumbers, other.startLineNumbers)
			&& equals(this.endLineNumbers, other.endLineNumbers);
	}

	static get Empty() {
		return new StickyScrollWidgetState([], [], 0);
	}
}

const _ttPolicy = createTrustedTypesPolicy('stickyScrollViewLayer', { createHTML: value => value });
const STICKY_INDEX_ATTR = 'data-sticky-line-index';
const STICKY_IS_LINE_ATTR = 'data-sticky-is-line';
const STICKY_IS_LINE_NUMBER_ATTR = 'data-sticky-is-line-number';
const STICKY_IS_FOLDING_ICON_ATTR = 'data-sticky-is-folding-icon';

export class StickyScrollWidget extends Disposable implements IOverlayWidget {

	private readonly _foldingIconStore = new DisposableStore();
	private readonly _rootDomNode: HTMLElement = document.createElement('div');
	private readonly _lineNumbersDomNode: HTMLElement = document.createElement('div');
	private readonly _linesDomNodeScrollable: HTMLElement = document.createElement('div');
	private readonly _linesDomNode: HTMLElement = document.createElement('div');

	private readonly _editor: ICodeEditor;

	private _previousState: StickyScrollWidgetState | undefined;
	private _lineHeight: number;
	private _renderedStickyLines: RenderedStickyLine[] = [];
	private _lineNumbers: number[] = [];
	private _lastLineRelativePosition: number = 0;
	private _minContentWidthInPx: number = 0;
	private _isOnGlyphMargin: boolean = false;
	private _height: number = -1;

	public get height(): number { return this._height; }

	private readonly _onDidChangeStickyScrollHeight = this._register(new Emitter<{ height: number }>());
	public readonly onDidChangeStickyScrollHeight = this._onDidChangeStickyScrollHeight.event;

	constructor(
		editor: ICodeEditor
	) {
		super();

		this._editor = editor;
		this._lineHeight = editor.getOption(EditorOption.lineHeight);
		this._lineNumbersDomNode.className = 'sticky-widget-line-numbers';
		this._lineNumbersDomNode.setAttribute('role', 'none');

		this._linesDomNode.className = 'sticky-widget-lines';
		this._linesDomNode.setAttribute('role', 'list');

		this._linesDomNodeScrollable.className = 'sticky-widget-lines-scrollable';
		this._linesDomNodeScrollable.appendChild(this._linesDomNode);

		this._rootDomNode.className = 'sticky-widget';
		this._rootDomNode.classList.toggle('peek', editor instanceof EmbeddedCodeEditorWidget);
		this._rootDomNode.appendChild(this._lineNumbersDomNode);
		this._rootDomNode.appendChild(this._linesDomNodeScrollable);
		this._setHeight(0);

		const updateScrollLeftPosition = () => {
			this._linesDomNode.style.left = this._editor.getOption(EditorOption.stickyScroll).scrollWithEditor ? `-${this._editor.getScrollLeft()}px` : '0px';
		};
		this._register(this._editor.onDidChangeConfiguration((e) => {
			if (e.hasChanged(EditorOption.stickyScroll)) {
				updateScrollLeftPosition();
			}
			if (e.hasChanged(EditorOption.lineHeight)) {
				this._lineHeight = this._editor.getOption(EditorOption.lineHeight);
			}
		}));
		this._register(this._editor.onDidScrollChange((e) => {
			if (e.scrollLeftChanged) {
				updateScrollLeftPosition();
			}
			if (e.scrollWidthChanged) {
				this._updateWidgetWidth();
			}
		}));
		this._register(this._editor.onDidChangeModel(() => {
			updateScrollLeftPosition();
			this._updateWidgetWidth();
		}));
		this._register(this._foldingIconStore);
		updateScrollLeftPosition();

		this._register(this._editor.onDidLayoutChange((e) => {
			this._updateWidgetWidth();
		}));
		this._updateWidgetWidth();
	}

	get lineNumbers(): number[] {
		return this._lineNumbers;
	}

	get lineNumberCount(): number {
		return this._lineNumbers.length;
	}

	getRenderedStickyLine(lineNumber: number): RenderedStickyLine | undefined {
		return this._renderedStickyLines.find(stickyLine => stickyLine.lineNumber === lineNumber);
	}

	getCurrentLines(): readonly number[] {
		return this._lineNumbers;
	}

	setState(_state: StickyScrollWidgetState | undefined, foldingModel: FoldingModel | undefined, _rebuildFromLine?: number): void {
		if (_rebuildFromLine === undefined &&
			((!this._previousState && !_state) || (this._previousState && this._previousState.equals(_state)))
		) {
			return;
		}
		const isWidgetHeightZero = this._isWidgetHeightZero(_state);
		const state = isWidgetHeightZero ? undefined : _state;
		const rebuildFromLine = isWidgetHeightZero ? 0 : this._findLineToRebuildWidgetFrom(_state, _rebuildFromLine);

		this._renderRootNode(state, foldingModel, rebuildFromLine);
		this._previousState = _state;
	}

	private _isWidgetHeightZero(state: StickyScrollWidgetState | undefined): boolean {
		if (!state) {
			return true;
		}
<<<<<<< HEAD
		const futureWidgetHeight = this._getHeightOfLines(state.startLineNumbers) + state.lastLineRelativePosition;
=======
		const futureWidgetHeight = this._getHeightOfLines(state.startLineNumbers, state.lastLineRelativePosition);
>>>>>>> beb927ea
		if (futureWidgetHeight > 0) {
			this._lastLineRelativePosition = state.lastLineRelativePosition;
			const lineNumbers = [...state.startLineNumbers];
			if (state.showEndForLine !== null) {
				lineNumbers[state.showEndForLine] = state.endLineNumbers[state.showEndForLine];
			}
			this._lineNumbers = lineNumbers;
		} else {
			this._lastLineRelativePosition = 0;
			this._lineNumbers = [];
		}
		return futureWidgetHeight === 0;
	}

	private _findLineToRebuildWidgetFrom(state: StickyScrollWidgetState | undefined, _rebuildFromLine?: number): number {
		if (!state || !this._previousState) {
			return 0;
		}
		if (_rebuildFromLine !== undefined) {
			return _rebuildFromLine;
		}
		const previousState = this._previousState;
		const indexOfLinesAlreadyRendered = state.startLineNumbers.findIndex(startLineNumber => !previousState.startLineNumbers.includes(startLineNumber));
		return (indexOfLinesAlreadyRendered === -1) ? 0 : indexOfLinesAlreadyRendered;
	}

	private _updateWidgetWidth(): void {
		const layoutInfo = this._editor.getLayoutInfo();
		const lineNumbersWidth = layoutInfo.contentLeft;
		this._lineNumbersDomNode.style.width = `${lineNumbersWidth}px`;
		this._linesDomNodeScrollable.style.setProperty('--vscode-editorStickyScroll-scrollableWidth', `${this._editor.getScrollWidth() - layoutInfo.verticalScrollbarWidth}px`);
		this._rootDomNode.style.width = `${layoutInfo.width - layoutInfo.verticalScrollbarWidth}px`;
	}

	private _clearStickyLinesFromLine(clearFromLine: number) {
		this._foldingIconStore.clear();
		// Removing only the lines that need to be rerendered
		for (let i = clearFromLine; i < this._renderedStickyLines.length; i++) {
			const stickyLine = this._renderedStickyLines[i];
			stickyLine.lineNumberDomNode.remove();
			stickyLine.lineDomNode.remove();
		}
		// Keep the lines that need to be updated
		this._renderedStickyLines = this._renderedStickyLines.slice(0, clearFromLine);
	}

	private _useFoldingOpacityTransition(requireTransitions: boolean) {
		this._lineNumbersDomNode.style.setProperty('--vscode-editorStickyScroll-foldingOpacityTransition', `opacity ${requireTransitions ? 0.5 : 0}s`);
	}

	private _setFoldingIconsVisibility(allVisible: boolean) {
		for (const line of this._renderedStickyLines) {
			const foldingIcon = line.foldingIcon;
			if (!foldingIcon) {
				continue;
			}
			foldingIcon.setVisible(allVisible ? true : foldingIcon.isCollapsed);
		}
	}

	private async _renderRootNode(state: StickyScrollWidgetState | undefined, foldingModel: FoldingModel | undefined, rebuildFromLine: number): Promise<void> {
		this._clearStickyLinesFromLine(rebuildFromLine);
		if (!state) {
			// make sure the dom is 0 height and display:none
			this._setHeight(0);
			return;
		}
		let top: number = 0;
		// For existing sticky lines update the top and z-index
		for (const stickyLine of this._renderedStickyLines) {
			this._updatePosition(stickyLine, top);
			top += stickyLine.height;
		}
		// For new sticky lines
		const layoutInfo = this._editor.getLayoutInfo();
		const linesToRender = this._lineNumbers.slice(rebuildFromLine);
		for (const [index, line] of linesToRender.entries()) {
			const stickyLine = this._renderChildNode(index + rebuildFromLine, line, top, foldingModel, layoutInfo);
			if (!stickyLine) {
				continue;
			}
			top += stickyLine.height;
			this._linesDomNode.appendChild(stickyLine.lineDomNode);
			this._lineNumbersDomNode.appendChild(stickyLine.lineNumberDomNode);
			this._renderedStickyLines.push(stickyLine);
		}
		if (foldingModel) {
			this._setFoldingHoverListeners();
			this._useFoldingOpacityTransition(!this._isOnGlyphMargin);
		}

		const widgetHeight = top + this._lastLineRelativePosition;
		this._setHeight(widgetHeight);

		this._rootDomNode.style.marginLeft = '0px';
		this._minContentWidthInPx = Math.max(...this._renderedStickyLines.map(l => l.scrollWidth)) + layoutInfo.verticalScrollbarWidth;
		this._editor.layoutOverlayWidget(this);
	}

<<<<<<< HEAD
	private _getHeightOfLines(lineNumbers: number[]): number {
=======
	private _getHeightOfLines(lineNumbers: number[], lastLineRelativePosition: number): number {
>>>>>>> beb927ea
		let totalHeight = 0;
		for (let i = 0; i < lineNumbers.length; i++) {
			totalHeight += this._editor.getLineHeightForLineNumber(lineNumbers[i]);
		}
<<<<<<< HEAD
		return totalHeight;
=======
		return totalHeight + lastLineRelativePosition;
>>>>>>> beb927ea
	}

	private _setHeight(height: number): void {
		if (this._height === height) {
			return;
		}
		this._height = height;

		if (this._height === 0) {
			this._rootDomNode.style.display = 'none';
		} else {
			this._rootDomNode.style.display = 'block';
			this._lineNumbersDomNode.style.height = `${this._height}px`;
			this._linesDomNodeScrollable.style.height = `${this._height}px`;
			this._rootDomNode.style.height = `${this._height}px`;
		}

		this._onDidChangeStickyScrollHeight.fire({ height: this._height });
	}

	private _setFoldingHoverListeners(): void {
		const showFoldingControls: 'mouseover' | 'always' | 'never' = this._editor.getOption(EditorOption.showFoldingControls);
		if (showFoldingControls !== 'mouseover') {
			return;
		}
		this._foldingIconStore.add(dom.addDisposableListener(this._lineNumbersDomNode, dom.EventType.MOUSE_ENTER, () => {
			this._isOnGlyphMargin = true;
			this._setFoldingIconsVisibility(true);
		}));
		this._foldingIconStore.add(dom.addDisposableListener(this._lineNumbersDomNode, dom.EventType.MOUSE_LEAVE, () => {
			this._isOnGlyphMargin = false;
			this._useFoldingOpacityTransition(true);
			this._setFoldingIconsVisibility(false);
		}));
	}

	private _renderChildNode(index: number, line: number, top: number, foldingModel: FoldingModel | undefined, layoutInfo: EditorLayoutInfo): RenderedStickyLine | undefined {
		const viewModel = this._editor._getViewModel();
		if (!viewModel) {
			return;
		}
		const viewLineNumber = viewModel.coordinatesConverter.convertModelPositionToViewPosition(new Position(line, 1)).lineNumber;
		const lineRenderingData = viewModel.getViewLineRenderingData(viewLineNumber);
		const lineNumberOption = this._editor.getOption(EditorOption.lineNumbers);

		let actualInlineDecorations: LineDecoration[];
		try {
			actualInlineDecorations = LineDecoration.filter(lineRenderingData.inlineDecorations, viewLineNumber, lineRenderingData.minColumn, lineRenderingData.maxColumn);
		} catch (err) {
			actualInlineDecorations = [];
		}

		const lineHeight = this._editor.getLineHeightForLineNumber(line);
		const renderLineInput: RenderLineInput = new RenderLineInput(true, true, lineRenderingData.content,
			lineRenderingData.continuesWithWrappedLine,
			lineRenderingData.isBasicASCII, lineRenderingData.containsRTL, 0,
			lineRenderingData.tokens, actualInlineDecorations,
			lineRenderingData.tabSize, lineRenderingData.startVisibleColumn,
			1, 1, 1, 500, 'none', true, true, null
		);

		const sb = new StringBuilder(2000);
		const renderOutput = renderViewLine(renderLineInput, sb);

		let newLine;
		if (_ttPolicy) {
			newLine = _ttPolicy.createHTML(sb.build());
		} else {
			newLine = sb.build();
		}

		const lineHTMLNode = document.createElement('span');
		lineHTMLNode.setAttribute(STICKY_INDEX_ATTR, String(index));
		lineHTMLNode.setAttribute(STICKY_IS_LINE_ATTR, '');
		lineHTMLNode.setAttribute('role', 'listitem');
		lineHTMLNode.tabIndex = 0;
		lineHTMLNode.className = 'sticky-line-content';
		lineHTMLNode.classList.add(`stickyLine${line}`);
		lineHTMLNode.style.lineHeight = `${lineHeight}px`;
		lineHTMLNode.innerHTML = newLine as string;

		const lineNumberHTMLNode = document.createElement('span');
		lineNumberHTMLNode.setAttribute(STICKY_INDEX_ATTR, String(index));
		lineNumberHTMLNode.setAttribute(STICKY_IS_LINE_NUMBER_ATTR, '');
		lineNumberHTMLNode.className = 'sticky-line-number';
		lineNumberHTMLNode.style.lineHeight = `${lineHeight}px`;
		const lineNumbersWidth = layoutInfo.contentLeft;
		lineNumberHTMLNode.style.width = `${lineNumbersWidth}px`;

		const innerLineNumberHTML = document.createElement('span');
		if (lineNumberOption.renderType === RenderLineNumbersType.On || lineNumberOption.renderType === RenderLineNumbersType.Interval && line % 10 === 0) {
			innerLineNumberHTML.innerText = line.toString();
		} else if (lineNumberOption.renderType === RenderLineNumbersType.Relative) {
			innerLineNumberHTML.innerText = Math.abs(line - this._editor.getPosition()!.lineNumber).toString();
		}
		innerLineNumberHTML.className = 'sticky-line-number-inner';
		innerLineNumberHTML.style.width = `${layoutInfo.lineNumbersWidth}px`;
		innerLineNumberHTML.style.paddingLeft = `${layoutInfo.lineNumbersLeft}px`;

		lineNumberHTMLNode.appendChild(innerLineNumberHTML);
		const foldingIcon = this._renderFoldingIconForLine(foldingModel, line);
		if (foldingIcon) {
			lineNumberHTMLNode.appendChild(foldingIcon.domNode);
			foldingIcon.domNode.style.left = `${layoutInfo.lineNumbersWidth + layoutInfo.lineNumbersLeft}px`;
			foldingIcon.domNode.style.lineHeight = `${lineHeight}px`;
		}

		this._editor.applyFontInfo(lineHTMLNode);
		this._editor.applyFontInfo(lineNumberHTMLNode);


		lineNumberHTMLNode.style.lineHeight = `${lineHeight}px`;
		lineHTMLNode.style.lineHeight = `${lineHeight}px`;
		lineNumberHTMLNode.style.height = `${lineHeight}px`;
		lineHTMLNode.style.height = `${lineHeight}px`;

		const renderedLine = new RenderedStickyLine(index, line, lineHTMLNode, lineNumberHTMLNode, foldingIcon, renderOutput.characterMapping, lineHTMLNode.scrollWidth, lineHeight);
		return this._updatePosition(renderedLine, top);
	}

	private _updatePosition(stickyLine: RenderedStickyLine, top: number): RenderedStickyLine {
		const index = stickyLine.index;
		const lineHTMLNode = stickyLine.lineDomNode;
		const lineNumberHTMLNode = stickyLine.lineNumberDomNode;
		const isLastLine = index === this._lineNumbers.length - 1;
		if (isLastLine) {
			const zIndex = '0';
			lineHTMLNode.style.zIndex = zIndex;
			lineNumberHTMLNode.style.zIndex = zIndex;
			const updatedTop = `${top + this._lastLineRelativePosition + (stickyLine.foldingIcon?.isCollapsed ? 1 : 0)}px`;
			lineHTMLNode.style.top = updatedTop;
			lineNumberHTMLNode.style.top = updatedTop;
		} else {
			const zIndex = '1';
			lineHTMLNode.style.zIndex = zIndex;
			lineNumberHTMLNode.style.zIndex = zIndex;
			lineHTMLNode.style.top = `${top}px`;
			lineNumberHTMLNode.style.top = `${top}px`;
		}
		return stickyLine;
	}

	private _renderFoldingIconForLine(foldingModel: FoldingModel | undefined, line: number): StickyFoldingIcon | undefined {
		const showFoldingControls: 'mouseover' | 'always' | 'never' = this._editor.getOption(EditorOption.showFoldingControls);
		if (!foldingModel || showFoldingControls === 'never') {
			return;
		}
		const foldingRegions = foldingModel.regions;
		const indexOfFoldingRegion = foldingRegions.findRange(line);
		const startLineNumber = foldingRegions.getStartLineNumber(indexOfFoldingRegion);
		const isFoldingScope = line === startLineNumber;
		if (!isFoldingScope) {
			return;
		}
		const isCollapsed = foldingRegions.isCollapsed(indexOfFoldingRegion);
		const foldingIcon = new StickyFoldingIcon(isCollapsed, startLineNumber, foldingRegions.getEndLineNumber(indexOfFoldingRegion), this._lineHeight);
		foldingIcon.setVisible(this._isOnGlyphMargin ? true : (isCollapsed || showFoldingControls === 'always'));
		foldingIcon.domNode.setAttribute(STICKY_IS_FOLDING_ICON_ATTR, '');
		return foldingIcon;
	}

	getId(): string {
		return 'editor.contrib.stickyScrollWidget';
	}

	getDomNode(): HTMLElement {
		return this._rootDomNode;
	}

	getPosition(): IOverlayWidgetPosition | null {
		return {
			preference: OverlayWidgetPositionPreference.TOP_CENTER,
			stackOridinal: 10,
		};
	}

	getMinContentWidthInPx(): number {
		return this._minContentWidthInPx;
	}

	focusLineWithIndex(index: number) {
		if (0 <= index && index < this._renderedStickyLines.length) {
			this._renderedStickyLines[index].lineDomNode.focus();
		}
	}

	/**
	 * Given a leaf dom node, tries to find the editor position.
	 */
	getEditorPositionFromNode(spanDomNode: HTMLElement | null): Position | null {
		if (!spanDomNode || spanDomNode.children.length > 0) {
			// This is not a leaf node
			return null;
		}
		const renderedStickyLine = this._getRenderedStickyLineFromChildDomNode(spanDomNode);
		if (!renderedStickyLine) {
			return null;
		}
		const column = getColumnOfNodeOffset(renderedStickyLine.characterMapping, spanDomNode, 0);
		return new Position(renderedStickyLine.lineNumber, column);
	}

	getLineNumberFromChildDomNode(domNode: HTMLElement | null): number | null {
		return this._getRenderedStickyLineFromChildDomNode(domNode)?.lineNumber ?? null;
	}

	private _getRenderedStickyLineFromChildDomNode(domNode: HTMLElement | null): RenderedStickyLine | null {
		const index = this.getLineIndexFromChildDomNode(domNode);
		if (index === null || index < 0 || index >= this._renderedStickyLines.length) {
			return null;
		}
		return this._renderedStickyLines[index];
	}

	/**
	 * Given a child dom node, tries to find the line number attribute that was stored in the node.
	 * @returns the attribute value or null if none is found.
	 */
	getLineIndexFromChildDomNode(domNode: HTMLElement | null): number | null {
		const lineIndex = this._getAttributeValue(domNode, STICKY_INDEX_ATTR);
		return lineIndex ? parseInt(lineIndex, 10) : null;
	}

	/**
	 * Given a child dom node, tries to find if it is (contained in) a sticky line.
	 * @returns a boolean.
	 */
	isInStickyLine(domNode: HTMLElement | null): boolean {
		const isInLine = this._getAttributeValue(domNode, STICKY_IS_LINE_ATTR);
		return isInLine !== undefined;
	}

	/**
	 * Given a child dom node, tries to find if this dom node is (contained in) a sticky folding icon.
	 * @returns a boolean.
	 */
	isInFoldingIconDomNode(domNode: HTMLElement | null): boolean {
		const isInFoldingIcon = this._getAttributeValue(domNode, STICKY_IS_FOLDING_ICON_ATTR);
		return isInFoldingIcon !== undefined;
	}

	/**
	 * Given the dom node, finds if it or its parent sequence contains the given attribute.
	 * @returns the attribute value or undefined.
	 */
	private _getAttributeValue(domNode: HTMLElement | null, attribute: string): string | undefined {
		while (domNode && domNode !== this._rootDomNode) {
			const line = domNode.getAttribute(attribute);
			if (line !== null) {
				return line;
			}
			domNode = domNode.parentElement;
		}
		return;
	}
}

class RenderedStickyLine {
	constructor(
		public readonly index: number,
		public readonly lineNumber: number,
		public readonly lineDomNode: HTMLElement,
		public readonly lineNumberDomNode: HTMLElement,
		public readonly foldingIcon: StickyFoldingIcon | undefined,
		public readonly characterMapping: CharacterMapping,
		public readonly scrollWidth: number,
		public readonly height: number
	) { }
}

class StickyFoldingIcon {

	public domNode: HTMLElement;

	constructor(
		public isCollapsed: boolean,
		public foldingStartLine: number,
		public foldingEndLine: number,
		public dimension: number
	) {
		this.domNode = document.createElement('div');
		this.domNode.style.width = `26px`;
		this.domNode.style.height = `${dimension}px`;
		this.domNode.style.lineHeight = `${dimension}px`;
		this.domNode.className = ThemeIcon.asClassName(isCollapsed ? foldingCollapsedIcon : foldingExpandedIcon);
	}

	public setVisible(visible: boolean) {
		this.domNode.style.cursor = visible ? 'pointer' : 'default';
		this.domNode.style.opacity = visible ? '1' : '0';
	}
}<|MERGE_RESOLUTION|>--- conflicted
+++ resolved
@@ -160,11 +160,7 @@
 		if (!state) {
 			return true;
 		}
-<<<<<<< HEAD
-		const futureWidgetHeight = this._getHeightOfLines(state.startLineNumbers) + state.lastLineRelativePosition;
-=======
 		const futureWidgetHeight = this._getHeightOfLines(state.startLineNumbers, state.lastLineRelativePosition);
->>>>>>> beb927ea
 		if (futureWidgetHeight > 0) {
 			this._lastLineRelativePosition = state.lastLineRelativePosition;
 			const lineNumbers = [...state.startLineNumbers];
@@ -264,20 +260,12 @@
 		this._editor.layoutOverlayWidget(this);
 	}
 
-<<<<<<< HEAD
-	private _getHeightOfLines(lineNumbers: number[]): number {
-=======
 	private _getHeightOfLines(lineNumbers: number[], lastLineRelativePosition: number): number {
->>>>>>> beb927ea
 		let totalHeight = 0;
 		for (let i = 0; i < lineNumbers.length; i++) {
 			totalHeight += this._editor.getLineHeightForLineNumber(lineNumbers[i]);
 		}
-<<<<<<< HEAD
-		return totalHeight;
-=======
 		return totalHeight + lastLineRelativePosition;
->>>>>>> beb927ea
 	}
 
 	private _setHeight(height: number): void {
