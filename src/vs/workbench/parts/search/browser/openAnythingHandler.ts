/*---------------------------------------------------------------------------------------------
 *  Copyright (c) Microsoft Corporation. All rights reserved.
 *  Licensed under the MIT License. See License.txt in the project root for license information.
 *--------------------------------------------------------------------------------------------*/

import * as arrays from 'vs/base/common/arrays';
import * as nls from 'vs/nls';
import { ThrottledDelayer } from 'vs/base/common/async';
import * as types from 'vs/base/common/types';
import { IAutoFocus } from 'vs/base/parts/quickopen/common/quickOpen';
import { QuickOpenEntry, QuickOpenModel, QuickOpenItemAccessor } from 'vs/base/parts/quickopen/browser/quickOpenModel';
import { QuickOpenHandler } from 'vs/workbench/browser/quickopen';
import { FileEntry, OpenFileHandler, FileQuickOpenModel } from 'vs/workbench/parts/search/browser/openFileHandler';
import * as openSymbolHandler from 'vs/workbench/parts/search/browser/openSymbolHandler';
import { IInstantiationService } from 'vs/platform/instantiation/common/instantiation';
import { IConfigurationService } from 'vs/platform/configuration/common/configuration';
import { IWorkbenchSearchConfiguration } from 'vs/workbench/parts/search/common/search';
import { IRange } from 'vs/editor/common/core/range';
import { compareItemsByScore, scoreItem, ScorerCache, prepareQuery } from 'vs/base/parts/quickopen/common/quickOpenScorer';
import { INotificationService } from 'vs/platform/notification/common/notification';
import { isPromiseCanceledError } from 'vs/base/common/errors';
import { CancellationToken } from 'vs/base/common/cancellation';

export import OpenSymbolHandler = openSymbolHandler.OpenSymbolHandler; // OpenSymbolHandler is used from an extension and must be in the main bundle file so it can load

interface ISearchWithRange {
	search: string;
	range: IRange;
}

export class OpenAnythingHandler extends QuickOpenHandler {

	static readonly ID = 'workbench.picker.anything';

<<<<<<< HEAD
	private static readonly LINE_COLON_PATTERN = /[#|:\(](\d*)([#|:,](\d*))?\)?$/;
=======
	private static readonly LINE_COLON_PATTERN = /[#:\(](\d*)([#:,](\d*))?\)?$/;
>>>>>>> c4b89c1b

	private static readonly TYPING_SEARCH_DELAY = 200; // This delay accommodates for the user typing a word and then stops typing to start searching

	private static readonly MAX_DISPLAYED_RESULTS = 512;

	private openSymbolHandler: OpenSymbolHandler;
	private openFileHandler: OpenFileHandler;
	private searchDelayer: ThrottledDelayer<QuickOpenModel>;
	private isClosed: boolean;
	private scorerCache: ScorerCache;
	private includeSymbols: boolean;

	constructor(
		@INotificationService private readonly notificationService: INotificationService,
		@IInstantiationService instantiationService: IInstantiationService,
		@IConfigurationService private readonly configurationService: IConfigurationService
	) {
		super();

		this.scorerCache = Object.create(null);
		this.searchDelayer = new ThrottledDelayer<QuickOpenModel>(OpenAnythingHandler.TYPING_SEARCH_DELAY);

		this.openSymbolHandler = instantiationService.createInstance(OpenSymbolHandler);
		this.openFileHandler = instantiationService.createInstance(OpenFileHandler);

		this.updateHandlers(this.configurationService.getValue<IWorkbenchSearchConfiguration>());

		this.registerListeners();
	}

	private registerListeners(): void {
		this.configurationService.onDidChangeConfiguration(e => this.updateHandlers(this.configurationService.getValue<IWorkbenchSearchConfiguration>()));
	}

	private updateHandlers(configuration: IWorkbenchSearchConfiguration): void {
		this.includeSymbols = configuration && configuration.search && configuration.search.quickOpen && configuration.search.quickOpen.includeSymbols;

		// Files
		this.openFileHandler.setOptions({
			forceUseIcons: this.includeSymbols // only need icons for file results if we mix with symbol results
		});

		// Symbols
		this.openSymbolHandler.setOptions({
			skipDelay: true,		// we have our own delay
			skipLocalSymbols: true,	// we only want global symbols
			skipSorting: true 		// we sort combined with file results
		});
	}

	getResults(searchValue: string, token: CancellationToken): Promise<QuickOpenModel> {
		this.isClosed = false; // Treat this call as the handler being in use

		// Find a suitable range from the pattern looking for ":" and "#"
		const searchWithRange = this.extractRange(searchValue);
		if (searchWithRange) {
			searchValue = searchWithRange.search; // ignore range portion in query
		}

		// Prepare search for scoring
		const query = prepareQuery(searchValue);
		if (!query.value) {
			return Promise.resolve(new QuickOpenModel()); // Respond directly to empty search
		}

		// The throttler needs a factory for its promises
		const resultsPromise = () => {
			const resultPromises: Promise<QuickOpenModel | FileQuickOpenModel>[] = [];

			// File Results
			const filePromise = this.openFileHandler.getResults(query.original, token, OpenAnythingHandler.MAX_DISPLAYED_RESULTS);
			resultPromises.push(filePromise);

			// Symbol Results (unless disabled or a range or absolute path is specified)
			if (this.includeSymbols && !searchWithRange) {
				resultPromises.push(this.openSymbolHandler.getResults(query.original, token));
			}

			// Join and sort unified
			return Promise.all(resultPromises).then(results => {

				// If the quick open widget has been closed meanwhile, ignore the result
				if (this.isClosed || token.isCancellationRequested) {
					return Promise.resolve<QuickOpenModel>(new QuickOpenModel());
				}

				// Combine results.
				const mergedResults: QuickOpenEntry[] = [].concat(...results.map(r => r.entries));

				// Sort
				const compare = (elementA: QuickOpenEntry, elementB: QuickOpenEntry) => compareItemsByScore(elementA, elementB, query, true, QuickOpenItemAccessor, this.scorerCache);
				const viewResults = arrays.top(mergedResults, compare, OpenAnythingHandler.MAX_DISPLAYED_RESULTS);

				// Apply range and highlights to file entries
				viewResults.forEach(entry => {
					if (entry instanceof FileEntry) {
						entry.setRange(searchWithRange ? searchWithRange.range : null);

						const itemScore = scoreItem(entry, query, true, QuickOpenItemAccessor, this.scorerCache);
						entry.setHighlights(itemScore.labelMatch, itemScore.descriptionMatch);
					}
				});

				return Promise.resolve<QuickOpenModel>(new QuickOpenModel(viewResults));
			}, error => {
				if (!isPromiseCanceledError(error)) {
					let message: Error | string;
					if (error.message) {
						message = error.message.replace(/[\*_\[\]]/g, '\\$&');
					} else {
						message = error;
					}

					this.notificationService.error(message);
				}

				return null;
			});
		};

		// Trigger through delayer to prevent accumulation while the user is typing (except when expecting results to come from cache)
		return this.hasShortResponseTime() ? resultsPromise() : this.searchDelayer.trigger(resultsPromise, OpenAnythingHandler.TYPING_SEARCH_DELAY);
	}

	hasShortResponseTime(): boolean {
		if (!this.includeSymbols) {
			return this.openFileHandler.hasShortResponseTime();
		}

		return this.openFileHandler.hasShortResponseTime() && this.openSymbolHandler.hasShortResponseTime();
	}

	private extractRange(value: string): ISearchWithRange {
		if (!value) {
			return null;
		}

		let range: IRange | null = null;

		// Find Line/Column number from search value using RegExp
		const patternMatch = OpenAnythingHandler.LINE_COLON_PATTERN.exec(value);
		if (patternMatch && patternMatch.length > 1) {
			const startLineNumber = parseInt(patternMatch[1], 10);

			// Line Number
			if (types.isNumber(startLineNumber)) {
				range = {
					startLineNumber: startLineNumber,
					startColumn: 1,
					endLineNumber: startLineNumber,
					endColumn: 1
				};

				// Column Number
				if (patternMatch.length > 3) {
					const startColumn = parseInt(patternMatch[3], 10);
					if (types.isNumber(startColumn)) {
						range = {
							startLineNumber: range.startLineNumber,
							startColumn: startColumn,
							endLineNumber: range.endLineNumber,
							endColumn: startColumn
						};
					}
				}
			}

			// User has typed "something:" or "something#" without a line number, in this case treat as start of file
			else if (patternMatch[1] === '') {
				range = {
					startLineNumber: 1,
					startColumn: 1,
					endLineNumber: 1,
					endColumn: 1
				};
			}
		}

		if (range) {
			return {
				search: value.substr(0, patternMatch.index), // clear range suffix from search value
				range: range
			};
		}

		return null;
	}

	getGroupLabel(): string {
		return this.includeSymbols ? nls.localize('fileAndTypeResults', "file and symbol results") : nls.localize('fileResults', "file results");
	}

	getAutoFocus(searchValue: string): IAutoFocus {
		return {
			autoFocusFirstEntry: true
		};
	}

	onOpen(): void {
		this.openSymbolHandler.onOpen();
		this.openFileHandler.onOpen();
	}

	onClose(canceled: boolean): void {
		this.isClosed = true;

		// Clear Cache
		this.scorerCache = Object.create(null);

		// Propagate
		this.openSymbolHandler.onClose(canceled);
		this.openFileHandler.onClose(canceled);
	}
}<|MERGE_RESOLUTION|>--- conflicted
+++ resolved
@@ -32,11 +32,7 @@
 
 	static readonly ID = 'workbench.picker.anything';
 
-<<<<<<< HEAD
-	private static readonly LINE_COLON_PATTERN = /[#|:\(](\d*)([#|:,](\d*))?\)?$/;
-=======
 	private static readonly LINE_COLON_PATTERN = /[#:\(](\d*)([#:,](\d*))?\)?$/;
->>>>>>> c4b89c1b
 
 	private static readonly TYPING_SEARCH_DELAY = 200; // This delay accommodates for the user typing a word and then stops typing to start searching
 
