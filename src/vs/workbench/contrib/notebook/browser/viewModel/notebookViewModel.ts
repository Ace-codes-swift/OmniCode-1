--- conflicted
+++ resolved
@@ -319,7 +319,6 @@
 			}
 		}));
 
-<<<<<<< HEAD
 		this._register(this._notebook.onDidChangeContent(e => {
 			if (e.kind === NotebookCellsChangeType.ChangeDocumentMetadata) {
 				this.eventDispatcher.emit([new NotebookMetadataChangedEvent(this._notebook.metadata)]);
@@ -328,13 +327,6 @@
 			if (e.endSelections) {
 				this.updateSelectionsFromEdits(e.endSelections);
 			}
-=======
-		this._register(this._notebook.emitSelections(selections => {
-			// text model emit selection change (for example, undo/redo)
-			// we should update the selection handle wisely
-			// TODO@rebornix, if the editor is note selected, undo/redo should not change the focused element selection
-			this.updateSelectionsFromEdits(selections);
->>>>>>> f63ceed2
 		}));
 
 		this._register(this.eventDispatcher.onDidChangeLayout((e) => {
@@ -628,25 +620,15 @@
 
 	createCell(index: number, source: string, language: string, type: CellKind, metadata: NotebookCellMetadata | undefined, synchronous: boolean, pushUndoStop: boolean = true, previouslyFocused: ICellViewModel[] = []) {
 		const beforeSelections = previouslyFocused.map(e => e.handle);
-<<<<<<< HEAD
 		const cell = this._notebook.createCellTextModel(source, language, type, [], metadata);
 		this._notebook.insertCell(index, cell, synchronous, pushUndoStop, beforeSelections, undefined);
 		// TODO, rely on createCell to be sync
-=======
-		this._notebook.createCell2(index, source, language, type, metadata, synchronous, pushUndoStop, beforeSelections, undefined);
-		// TODO@rebornix, rely on createCell to be sync
->>>>>>> f63ceed2
 		return this.viewCells[index];
 	}
 
 	insertCell(index: number, cell: NotebookCellTextModel, synchronous: boolean, pushUndoStop: boolean = true): CellViewModel {
-<<<<<<< HEAD
 		this._notebook.insertCell(index, cell, synchronous, pushUndoStop, undefined, undefined);
 		// TODO, rely on createCell to be sync // this will trigger it to synchronous update
-=======
-		this._notebook.insertCell2(index, cell, synchronous, pushUndoStop);
-		// TODO@rebornix, rely on createCell to be sync // this will trigger it to synchronous update
->>>>>>> f63ceed2
 		return this._viewCells[index];
 	}
 
