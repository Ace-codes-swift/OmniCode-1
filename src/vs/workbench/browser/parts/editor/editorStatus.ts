--- conflicted
+++ resolved
@@ -578,8 +578,6 @@
 			// Hook Listener for content changes
 			this.activeEditorListeners.push(activeCodeEditor.onDidChangeModelContent((e) => {
 				this.onEOLChange(activeCodeEditor);
-<<<<<<< HEAD
-=======
 
 				let selections = activeCodeEditor.getSelections();
 				for (let i = 0; i < e.changes.length; i++) {
@@ -588,7 +586,6 @@
 						break;
 					}
 				}
->>>>>>> 8647b7c1
 			}));
 
 			// Hook Listener for content options changes
